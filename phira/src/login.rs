prpr::tl_file!("login");

use crate::{
    client::{Client, LoginParams, User, UserManager},
    get_data_mut,
    page::Fader,
    save_data, scene::check_read_tos_and_policy,
};
use anyhow::Result;
use macroquad::prelude::*;
use once_cell::sync::Lazy;
use prpr::{
    core::BOLD_FONT,
    ext::{semi_black, semi_white, RectExt},
    scene::{request_input, request_password, return_input, show_error, show_message, take_input},
    task::Task,
    ui::{DRectButton, Dialog, Ui},
};
use regex::Regex;
use std::{borrow::Cow, future::Future};

static EMAIL_REGEX: Lazy<Regex> = Lazy::new(|| {
    Regex::new(
        r"\A[a-z0-9!#$%&'*+/=?^_‘{|}~-]+(?:\.[a-z0-9!#$%&'*+/=?^_‘{|}~-]+)*@(?:[a-z0-9](?:[a-z0-9-]*[a-z0-9])?\.)+[a-z0-9](?:[a-z0-9-]*[a-z0-9])?\z",
    )
    .unwrap()
});

fn validate_username(username: &str) -> Option<Cow<'static, str>> {
    if !(4..=12).contains(&username.chars().count()) {
        return Some(tl!("name-length-req"));
    }
    if username.chars().any(|it| it != '_' && it != '-' && !it.is_alphanumeric()) {
        return Some(tl!("name-has-illegal-char"));
    }
    None
}

pub struct Login {
    fader: Fader,
    show: bool,

    input_email: DRectButton,
    input_pwd: DRectButton,
    input_reg_email: DRectButton,
    input_reg_name: DRectButton,
    input_reg_pwd: DRectButton,

    btn_to_reg: DRectButton,
    btn_to_login: DRectButton,
    btn_reg: DRectButton,
    btn_login: DRectButton,

    t_email: String,
    t_pwd: String,
    t_reg_email: String,
    t_reg_name: String,
    t_reg_pwd: String,

    start_time: f32,
    in_reg: bool,

    task: Option<(&'static str, Task<Result<Option<User>>>)>,
}

impl Login {
    const TIME: f32 = 0.7;

    pub fn new() -> Self {
        Self {
            fader: Fader::new().with_distance(-0.4).with_time(0.5),
            show: false,

            input_email: DRectButton::new().with_delta(-0.002),
            input_pwd: DRectButton::new().with_delta(-0.002),
            input_reg_email: DRectButton::new().with_delta(-0.002),
            input_reg_name: DRectButton::new().with_delta(-0.002),
            input_reg_pwd: DRectButton::new().with_delta(-0.002),

            btn_to_reg: DRectButton::new(),
            btn_to_login: DRectButton::new(),
            btn_reg: DRectButton::new(),
            btn_login: DRectButton::new(),

            t_email: String::new(),
            t_pwd: String::new(),
            t_reg_email: String::new(),
            t_reg_name: String::new(),
            t_reg_pwd: String::new(),

            start_time: f32::NAN,
            in_reg: false,

            task: None,
        }
    }

    #[inline]
    fn start(&mut self, desc: &'static str, future: impl Future<Output = Result<Option<User>>> + Send + 'static) {
        self.task = Some((desc, Task::new(future)));
    }

    pub fn enter(&mut self, t: f32) {
        self.fader.sub(t);
    }

    pub fn dismiss(&mut self, t: f32) {
        self.show = false;
        self.fader.back(t);
    }

    fn register(&mut self) -> Option<Cow<'static, str>> {
        let email = self.t_reg_email.clone();
        let name = self.t_reg_name.clone();
        let pwd = self.t_reg_pwd.clone();
        if let Some(error) = validate_username(&name) {
            show_message(error).error();
        }
        if !EMAIL_REGEX.is_match(&email) {
            return Some(tl!("illegal-email"));
        }
        if !(8..=32).contains(&pwd.len()) {
            return Some(tl!("pwd-length-req"));
        }
        self.start("register", async move {
            Client::register(&email, &name, &pwd).await?;
            Ok(None)
        });
        None
    }

    pub fn touch(&mut self, touch: &Touch, t: f32) -> bool {
        if self.fader.transiting() || self.task.is_some() || !self.start_time.is_nan() {
            return true;
        }
        if self.show {
            if !Ui::dialog_rect().contains(touch.position) && touch.phase == TouchPhase::Started {
                self.dismiss(t);
                return true;
            }
            if self.input_email.touch(touch, t) {
                request_input("email", &self.t_email);
                return true;
            }
            if self.input_pwd.touch(touch, t) {
                request_password("pwd", &self.t_pwd);
                return true;
            }
            if self.input_reg_email.touch(touch, t) {
                request_input("reg_email", &self.t_reg_email);
                return true;
            }
            if self.input_reg_name.touch(touch, t) {
                request_input("reg_name", &self.t_reg_name);
                return true;
            }
            if self.input_reg_pwd.touch(touch, t) {
                request_password("reg_pwd", &self.t_reg_pwd);
                return true;
            }
            if self.btn_to_reg.touch(touch, t) || self.btn_to_login.touch(touch, t) {
                self.start_time = t;
                return true;
            }
            if self.btn_reg.touch(touch, t) {
<<<<<<< HEAD
                if !check_read_tos_and_policy(true) {
                    self.after_accept_tos = Some(NextAction::Register);
=======
                if !check_read_tos_and_policy() {
>>>>>>> 5bd86165
                    return true;
                }
                if let Some(error) = self.register() {
                    show_message(error).error();
                }
                return true;
            }
            if self.btn_login.touch(touch, t) {
<<<<<<< HEAD
                if !check_read_tos_and_policy(true) {
                    self.after_accept_tos = Some(NextAction::Login);
=======
                if !check_read_tos_and_policy() {
>>>>>>> 5bd86165
                    return true;
                }
                let email = self.t_email.clone();
                let pwd = self.t_pwd.clone();
                self.start("login", async move {
                    Client::login(LoginParams::Password {
                        email: &email,
                        password: &pwd,
                    })
                    .await?;
                    Ok(Some(Client::get_me().await?))
                });
                return true;
            }
            return true;
        }
        false
    }

    pub fn update(&mut self, t: f32) -> Result<()> {
        if let Some(done) = self.fader.done(t) {
            self.show = !done;
        }
        if let Some((id, text)) = take_input() {
            'tmp: {
                let tmp = match id.as_str() {
                    "email" => &mut self.t_email,
                    "pwd" => &mut self.t_pwd,
                    "reg_email" => &mut self.t_reg_email,
                    "reg_name" => &mut self.t_reg_name,
                    "reg_pwd" => &mut self.t_reg_pwd,
                    _ => {
                        return_input(id, text);
                        break 'tmp;
                    }
                };
                *tmp = text;
            }
        }
        if let Some((action, task)) = &mut self.task {
            if let Some(res) = task.take() {
                match res {
                    Err(err) => show_error(err.context(tl!("action-failed", "action" => *action))),
                    Ok(user) => {
                        if let Some(user) = user {
                            UserManager::request(user.id);
                            get_data_mut().me = Some(user);
                            save_data()?;
                        }
                        self.t_pwd.clear();
                        show_message(tl!("action-success", "action" => *action)).ok();
                        if *action == "register" {
                            Dialog::simple(tl!("email-sent")).show();
                            self.t_reg_email.clear();
                            self.t_reg_name.clear();
                            self.t_reg_pwd.clear();
                            self.start_time = t;
                        }
                        if *action == "login" {
                            self.dismiss(t);
                        }
                    }
                }
                self.task = None;
            }
        }
        Ok(())
    }

    pub fn render(&mut self, ui: &mut Ui, t: f32) {
        self.fader.reset();
        if self.show || self.fader.transiting() {
            let p = if self.show { 1. } else { -self.fader.progress(t) };
            ui.fill_rect(ui.screen_rect(), semi_black(p * 0.7));
            self.fader.for_sub(|f| {
                f.render(ui, t, |ui| {
                    let wr = Ui::dialog_rect();
                    ui.fill_path(&wr.rounded(0.01), ui.background());
                    ui.scissor(wr, |ui| {
                        let p = (if self.start_time.is_nan() {
                            if self.in_reg {
                                0.
                            } else {
                                -1.
                            }
                        } else {
                            let p = ((t - self.start_time) / Self::TIME).clamp(0., 1.);
                            let p = 1. - (1. - p).powi(3);
                            let res = if self.in_reg { -p } else { p - 1. };
                            if p >= 1. {
                                self.in_reg = !self.in_reg;
                                self.start_time = f32::NAN;
                            }
                            res
                        }) * wr.h;
                        ui.dy(p);

                        let r = ui.text(tl!("register")).pos(wr.x + 0.045, wr.y + 0.037).size(1.1).draw_using(&BOLD_FONT);
                        let pad = 0.035;
                        let mut r = Rect::new(wr.x + pad, r.bottom() + 0.05, wr.w - pad * 2., 0.1);
                        self.input_reg_email.render_input(ui, r, t, &self.t_reg_email, tl!("email"), 0.62);
                        r.y += r.h + 0.02;
                        self.input_reg_name.render_input(ui, r, t, &self.t_reg_name, tl!("username"), 0.62);
                        r.y += r.h + 0.02;
                        self.input_reg_pwd
                            .render_input(ui, r, t, "*".repeat(self.t_reg_pwd.len()), tl!("password"), 0.62);
                        let h = 0.09;
                        let pad = 0.05;
                        let mut r = Rect::new(wr.x + pad, wr.bottom() - h - 0.04, (wr.w - pad) / 2. - pad, h);
                        self.btn_to_login.render_text(ui, r, t, tl!("back-login"), 0.66, false);
                        r.x += r.w + pad;
                        self.btn_reg.render_text(ui, r, t, tl!("register"), 0.66, false);

                        ui.dy(wr.h);
                        let r = ui.text(tl!("login")).pos(wr.x + 0.045, wr.y + 0.037).size(1.1).draw_using(&BOLD_FONT);
                        let r = ui
                            .text(tl!("login-sub"))
                            .pos(r.x + 0.006, r.bottom() + 0.032)
                            .size(0.4)
                            .color(semi_white(0.6))
                            .draw();
                        let pad = 0.037;
                        let mut r = Rect::new(wr.x + pad, r.bottom() + 0.06, wr.w - pad * 2., 0.1);
                        self.input_email.render_input(ui, r, t, &self.t_email, tl!("email"), 0.62);
                        r.y += r.h + 0.04;
                        self.input_pwd.render_input(ui, r, t, "*".repeat(self.t_pwd.len()), tl!("password"), 0.62);

                        let h = 0.09;
                        let pad = 0.05;
                        let mut r = Rect::new(wr.x + pad, wr.bottom() - h - 0.04, (wr.w - pad) / 2. - pad, h);
                        self.btn_to_reg.render_text(ui, r, t, tl!("register"), 0.66, false);
                        r.x += r.w + pad;
                        self.btn_login.render_text(ui, r, t, tl!("login"), 0.66, false);
                    });
                });
            });
        }
        if self.task.is_some() {
            ui.full_loading_simple(t);
        }
    }
}<|MERGE_RESOLUTION|>--- conflicted
+++ resolved
@@ -163,12 +163,8 @@
                 return true;
             }
             if self.btn_reg.touch(touch, t) {
-<<<<<<< HEAD
                 if !check_read_tos_and_policy(true) {
                     self.after_accept_tos = Some(NextAction::Register);
-=======
-                if !check_read_tos_and_policy() {
->>>>>>> 5bd86165
                     return true;
                 }
                 if let Some(error) = self.register() {
@@ -177,12 +173,8 @@
                 return true;
             }
             if self.btn_login.touch(touch, t) {
-<<<<<<< HEAD
                 if !check_read_tos_and_policy(true) {
                     self.after_accept_tos = Some(NextAction::Login);
-=======
-                if !check_read_tos_and_policy() {
->>>>>>> 5bd86165
                     return true;
                 }
                 let email = self.t_email.clone();
